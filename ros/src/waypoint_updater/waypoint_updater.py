#!/usr/bin/env python

import numpy as np
import rospy
from geometry_msgs.msg import PoseStamped
from std_msgs.msg import Int32
from styx_msgs.msg import Lane, Waypoint
from scipy.spatial import KDTree

import math

'''
This node will publish waypoints from the car's current position to some `x` distance ahead.

As mentioned in the doc, you should ideally first implement a version which does not care
about traffic lights or obstacles.

Once you have created dbw_node, you will update this node to use the status of traffic lights too.

Please note that our simulator also provides the exact location of traffic lights and their
current status in `/vehicle/traffic_lights` message. You can use this message to build this node
as well as to verify your TL classifier.

TODO (for Yousuf and Aaron): Stopline location for each traffic light.
'''

<<<<<<< HEAD
LOOKAHEAD_WPS = 40 # Number of waypoints we will publish. You can change this number
MAX_DECEL = 0.5 # Maximum deceleration of waypoints
=======
LOOKAHEAD_WPS = 200 # Number of waypoints we will publish. You can change this number
STOP_DECEL_WPS = 25 # Number of waypoints to start decelerating for stopline
MAX_DECEL = 0.1 # Maximum deceleration of waypoints
>>>>>>> 68936efd

class WaypointUpdater(object):
    def __init__(self):
        rospy.init_node('waypoint_updater')

        rospy.Subscriber('/current_pose', PoseStamped, self.pose_cb)
        rospy.Subscriber('/base_waypoints', Lane, self.waypoints_cb)
        rospy.Subscriber('/traffic_waypoint', Int32, self.traffic_cb)

        self.final_waypoints_pub = rospy.Publisher('final_waypoints', Lane, queue_size=1)

        self.pose = None
        self.base_lane = None
        self.waypoints_2d = None
        self.waypoint_tree = None
        self.stopline_wp_idx = -1

        self.loop()

    def loop(self):
        rate = rospy.Rate(3)
        while not rospy.is_shutdown():
            if self.pose and self.base_lane:
                # Get the closest waypoint
                closest_wp = self.get_closest_waypoint_idx()
                self.publish_waypoints(closest_wp)
            rate.sleep()

    def get_closest_waypoint_idx(self):
        x = self.pose.pose.position.x
        y = self.pose.pose.position.y
        closest_idx = self.waypoint_tree.query([x, y], 1)[1]

        # Get two points for creating waypoint vector
        closest_coord = self.waypoints_2d[closest_idx]
        prev_coord = self.waypoints_2d[closest_idx-1]
        
        # check if closest waypoint is ahead or behind of us using dot product between
        # closest waypoint vector and vector leading from closest waypoint to current
        # position of the car.
        cl_vect = np.array(closest_coord)
        prev_vect = np.array(prev_coord)
        pos_vect = np.array([x, y])

        val = np.dot(cl_vect-prev_vect, pos_vect-cl_vect)

        # if dot product is positive, waypoint is behind our car, so get next waypoint
        if val > 0:
            closest_idx = (closest_idx + 1) % len(self.waypoints_2d)
        return closest_idx

    def publish_waypoints(self, closest_idx):
        final_lane = self.generate_lane(closest_idx)
        final_lane.header = self.base_lane.header
        self.final_waypoints_pub.publish(final_lane)

    def generate_lane(self, closest_idx):
        lane = Lane()
        farthest_idx = closest_idx + LOOKAHEAD_WPS
        base_waypoints = self.base_lane.waypoints[closest_idx:farthest_idx]

        if (self.stopline_wp_idx == -1) or (self.stopline_wp_idx >= farthest_idx):
            lane.waypoints = base_waypoints
        else:
            lane.waypoints = self.decelerate_waypoints(base_waypoints, closest_idx)

        return lane

    def decelerate_waypoints(self, waypoints, start_idx):
        stop_idx = max(self.stopline_wp_idx - start_idx - 2, 0) # -2 to accomodate car front to be behind stop line
        decel_idx = max(stop_idx - STOP_DECEL_WPS, 0)
        new_waypoints = waypoints[:decel_idx]
        for i in range(decel_idx, len(waypoints)):
            p = Waypoint()
            p.pose = waypoints[i].pose
            dist = self.distance(waypoints, i, stop_idx)
            vel = max(math.sqrt(2 * MAX_DECEL * dist), 1.) # u^2 = v^2 - 2*a*d, v = 0, a < 0
            if i >= stop_idx:
                vel = 0.
            p.twist.twist.linear.x = vel
            new_waypoints.append(p)
        return new_waypoints
            

    def pose_cb(self, msg):
        self.pose = msg

    def waypoints_cb(self, waypoints):
        self.base_lane = waypoints
        if not self.waypoints_2d:
            self.waypoints_2d = [[wp.pose.pose.position.x, wp.pose.pose.position.y] for wp in waypoints.waypoints]
            self.waypoint_tree = KDTree(self.waypoints_2d)

    def traffic_cb(self, msg):
        self.stopline_wp_idx = msg.data

    def obstacle_cb(self, msg):
        # TODO: Callback for /obstacle_waypoint message. We will implement it later
        pass

    def get_waypoint_velocity(self, waypoint):
        return waypoint.twist.twist.linear.x

    def set_waypoint_velocity(self, waypoints, waypoint, velocity):
        waypoints[waypoint].twist.twist.linear.x = velocity

    def distance(self, waypoints, wp1, wp2):
        dist = 0
        dl = lambda a, b: math.sqrt((a.x-b.x)**2 + (a.y-b.y)**2  + (a.z-b.z)**2)
        for i in range(wp1, wp2+1):
            dist += dl(waypoints[wp1].pose.pose.position, waypoints[i].pose.pose.position)
            wp1 = i
        return dist


if __name__ == '__main__':
    try:
        WaypointUpdater()
    except rospy.ROSInterruptException:
        rospy.logerr('Could not start waypoint updater node.')<|MERGE_RESOLUTION|>--- conflicted
+++ resolved
@@ -24,14 +24,9 @@
 TODO (for Yousuf and Aaron): Stopline location for each traffic light.
 '''
 
-<<<<<<< HEAD
-LOOKAHEAD_WPS = 40 # Number of waypoints we will publish. You can change this number
-MAX_DECEL = 0.5 # Maximum deceleration of waypoints
-=======
 LOOKAHEAD_WPS = 200 # Number of waypoints we will publish. You can change this number
 STOP_DECEL_WPS = 25 # Number of waypoints to start decelerating for stopline
-MAX_DECEL = 0.1 # Maximum deceleration of waypoints
->>>>>>> 68936efd
+MAX_DECEL = 0.5 # Maximum deceleration of waypoints
 
 class WaypointUpdater(object):
     def __init__(self):
